--- conflicted
+++ resolved
@@ -19,11 +19,8 @@
 
 
 def test(ty):
-<<<<<<< HEAD
     rtol = 2e-03 if ty == np.float16 else 1e-05
-=======
-    rtol=2e-03 if ty == np.float16 else 1e-05
->>>>>>> 1270b3c9
+  
     a = num.random.rand(3, 5, 4).astype(ty)
     b = num.random.rand(4, 5, 3).astype(ty)
 
