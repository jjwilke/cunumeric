--- conflicted
+++ resolved
@@ -38,11 +38,8 @@
   - pynvml
   - pytest
   - pytest-cov
-<<<<<<< HEAD
   - pytest-mock
-=======
   - pytest-lazy-fixture
->>>>>>> dc5d26ee
   - types-docutils
 
   # pip dependencies
