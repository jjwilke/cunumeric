# Copyright 2021 NVIDIA Corporation
#
# Licensed under the Apache License, Version 2.0 (the "License");
# you may not use this file except in compliance with the License.
# You may obtain a copy of the License at
#
#     http://www.apache.org/licenses/LICENSE-2.0
#
# Unless required by applicable law or agreed to in writing, software
# distributed under the License is distributed on an "AS IS" BASIS,
# WITHOUT WARRANTIES OR CONDITIONS OF ANY KIND, either express or implied.
# See the License for the specific language governing permissions and
# limitations under the License.
#

from __future__ import absolute_import, division, print_function

import inspect
import struct
import sys
from functools import reduce

import numpy as np

import legate.core.types as ty
<<<<<<< HEAD
from legate.core import LEGATE_MAX_DIM, AffineTransform, legion
=======
from legate.core import (
    LEGATE_MAX_DIM,
    AffineTransform,
    FieldID,
    Future,
    FutureMap,
    Region,
    legion,
)
>>>>>>> d6d997a2
from legate.core.runtime import RegionField

from .config import *  # noqa F403
from .deferred import DeferredArray
from .eager import EagerArray
from .lazy import LazyArray
from .thunk import NumPyThunk
from .utils import calculate_volume, get_arg_dtype


class Callsite(object):
    def __init__(self, filename, lineno, funcname, context=None, index=None):
        self.filename = filename
        self.lineno = lineno
        self.funcname = funcname
        if context is not None:
            self.line = context[index]
        else:
            self.line = None

    def __eq__(self, rhs):
        if self.filename != rhs.filename:
            return False
        if self.lineno != rhs.lineno:
            return False
        if self.funcname != rhs.funcname:
            return False
        return True

    def __hash__(self):
        return hash(self.filename) ^ hash(self.lineno) ^ hash(self.funcname)

    def __repr__(self):
        return (
            "Callsite "
            + str(self.filename)
            + ":"
            + str(self.lineno)
            + " "
            + str(self.funcname)
            + ("\n" + self.line)
            if self.line is not None
            else ""
        )


_supported_dtypes = {
    np.bool_: ty.bool_,
    np.int8: ty.int8,
    np.int16: ty.int16,
    np.int32: ty.int32,
    np.int: ty.int64,
    np.int64: ty.int64,
    np.uint8: ty.uint8,
    np.uint16: ty.uint16,
    np.uint32: ty.uint32,
    np.uint: ty.uint64,
    np.uint64: ty.uint64,
    np.float16: ty.float16,
    np.float32: ty.float32,
    np.float: ty.float64,
    np.float64: ty.float64,
    np.complex64: ty.complex64,
    np.complex128: ty.complex128,
}


class Runtime(object):
    __slots__ = [
        "legate_context",
        "legate_runtime",
        "current_random_epoch",
        "max_eager_volume",
        "test_mode",
        "shadow_debug",
        "callsite_summaries",
        "destroyed",
    ]

    def __init__(self, legate_context):
        self.legate_context = legate_context
        self.legate_runtime = get_legate_runtime()
        self.current_random_epoch = 0
        self.destroyed = False

        self.max_eager_volume = self.legate_context.get_tunable(
            CuNumericTunable.MAX_EAGER_VOLUME,
            ty.int32,
        )

        # Make sure that our CuNumericLib object knows about us so it can
        # destroy us
        cunumeric_lib.set_runtime(self)
        self._register_dtypes()
        self._parse_command_args()

    def _register_dtypes(self):
        type_system = self.legate_context.type_system
        for numpy_type, core_type in _supported_dtypes.items():
            type_system.make_alias(np.dtype(numpy_type), core_type)

    def _parse_command_args(self):
        try:
            # Prune it out so the application does not see it
            sys.argv.remove("-cunumeric:shadow")
            self.shadow_debug = True
        except ValueError:
            self.shadow_debug = False
        try:
            # Prune it out so the application does not see it
            sys.argv.remove("-cunumeric:test")
            self.test_mode = True
        except ValueError:
            self.test_mode = False
        try:
            # Prune it out so the application does not see it
            sys.argv.remove("-cunumeric:summarize")
            self.callsite_summaries = dict()
        except ValueError:
            self.callsite_summaries = None

    def get_arg_dtype(self, value_dtype):
        arg_dtype = get_arg_dtype(value_dtype)
        type_system = self.legate_context.type_system
        if arg_dtype not in type_system:
            # We assign T's type code to Argval<T>
            code = type_system[value_dtype].code
            dtype = type_system.add_type(arg_dtype, arg_dtype.itemsize, code)

            for redop in CuNumericRedopCode:
                redop_id = self.legate_context.get_reduction_op_id(
                    redop.value * legion.MAX_TYPE_NUMBER + code
                )
                dtype.register_reduction_op(redop, redop_id)
        return arg_dtype

    def destroy(self):
        assert not self.destroyed
        if self.callsite_summaries is not None:
            num_gpus = self.legate_context.get_tunable(
                CuNumericTunable.NUM_GPUS,
                ty.int32,
            )
            print(
                "---------------- cuNumeric Callsite Summaries "
                "----------------"
            )
            for callsite, counts in sorted(
                self.callsite_summaries.items(),
                key=lambda site: (
                    site[0].filename,
                    site[0].lineno,
                    site[0].funcname,
                ),
            ):
                print(
                    str(callsite.funcname)
                    + " @ "
                    + str(callsite.filename)
                    + ":"
                    + str(callsite.lineno)
                )
                print("  Invocations: " + str(counts[1]))
                if num_gpus > 0:
                    print(
                        "  Legion GPU Accelerated: %d (%.2f%%)"
                        % (counts[0], (100.0 * counts[0]) / counts[1])
                    )
                else:
                    print(
                        "  Legion CPU Accelerated: %d (%.2f%%)"
                        % (counts[0], (100.0 * counts[0]) / counts[1])
                    )
            print(
                "-------------------------------------------------------------"
                "----"
            )
            self.callsite_summaries = None
        self.destroyed = True

    def create_callsite(self, stacklevel):
        assert stacklevel > 0
        stack = inspect.stack()
        caller_frame = stack[stacklevel]
        callee_frame = stack[stacklevel - 1]
        return Callsite(
            caller_frame[1],
            caller_frame[2],
            callee_frame[3],
            caller_frame[4],
            caller_frame[5],
        )

    def profile_callsite(self, stacklevel, accelerated, callsite=None):
        if self.callsite_summaries is None:
            return
        if callsite is None:
            callsite = self.create_callsite(stacklevel + 1)
        assert isinstance(callsite, Callsite)
        # Record the callsite if we haven't done so already
        if callsite in self.callsite_summaries:
            counts = self.callsite_summaries[callsite]
            self.callsite_summaries[callsite] = (
                counts[0] + 1 if accelerated else 0,
                counts[1] + 1,
            )
        else:
            self.callsite_summaries[callsite] = (1 if accelerated else 0, 1)

    def create_scalar(self, array: memoryview, dtype, shape=None, wrap=False):
        data = array.tobytes()
        buf = struct.pack(f"{len(data)}s", data)
        future = self.legate_runtime.create_future(buf, len(buf))
        if wrap:
            assert all(extent == 1 for extent in shape)
            assert shape is not None
            store = self.legate_context.create_store(
                dtype,
                shape=shape,
                storage=future,
                optimize_scalar=True,
            )
            result = DeferredArray(self, store, dtype=dtype)
            if self.shadow_debug:
                result.shadow = EagerArray(self, np.array(array))
        else:
            result = future
        return result

    def set_next_random_epoch(self, epoch):
        self.current_random_epoch = epoch

    def get_next_random_epoch(self):
        result = self.current_random_epoch
        self.current_random_epoch += 1
        return result

    def is_supported_type(self, dtype):
        return np.dtype(dtype) in self.legate_context.type_system

    def get_numpy_thunk(self, obj, stacklevel, share=False, dtype=None):
        # Check to see if this object implements the Legate data interface
        if hasattr(obj, "__legate_data_interface__"):
            legate_data = obj.__legate_data_interface__
            if legate_data["version"] != 1:
                raise NotImplementedError(
                    "Need support for other Legate data interface versions"
                )
            data = legate_data["data"]
            if len(data) != 1:
                raise ValueError("Legate data must be array-like")
            field = next(iter(data))
            array = data[field]
            stores = array.stores()
            if len(stores) != 2:
                raise ValueError("Legate data must be array-like")
            if stores[0] is not None:
                raise NotImplementedError("Need support for masked arrays")
            store = stores[1]
            if dtype is None:
                dtype = np.dtype(array.type.to_pandas_dtype())
            return DeferredArray(self, store, dtype=dtype)
        # See if this is a normal numpy array
        if not isinstance(obj, np.ndarray):
            # If it's not, make it into a numpy array
            if share:
                obj = np.asarray(obj, dtype=dtype)
            else:
                obj = np.array(obj, dtype=dtype)
        elif dtype is not None and dtype != obj.dtype:
            obj = obj.astype(dtype)
        elif not share:
            obj = obj.copy()
        return self.find_or_create_array_thunk(
            obj, stacklevel=(stacklevel + 1), share=share
        )

    def instantiate_region_field(self, region, fid, dtype):
        if region.parent is None:
            # This is just a top-level region so the conversion is easy
            bounds = region.index_space.domain
            if not bounds.dense:
                raise ValueError(
                    "cuNumeric currently only support dense legate thunks"
                )
            # figure out the shape and transform for this top-level region
            shape = ()
            need_transform = False
            for idx in range(bounds.rect.dim):
                if bounds.rect.lo[idx] != 0:
                    shape += ((bounds.rect.hi[idx] - bounds.rect.lo[idx]) + 1,)
                    need_transform = True
                else:
                    shape += (bounds.rect.hi[idx] + 1,)
            # Make the field
            field = Field(self.runtime, region, fid, dtype, shape, own=False)
            # If we need a transform then compute that now
            if need_transform:
                transform = AffineTransform(len(shape), len(shape), True)
                for idx in range(bounds.rect.dim):
                    transform.offset[idx] = bounds.rect[idx]
            else:
                transform = None
            region_field = RegionField(
                self, region, field, shape, transform=transform
            )
        else:
            raise NotImplementedError(
                "cuNumeric needs to handle subregion legate thunk case"
            )
        return region_field

    def has_external_attachment(self, array):
        assert array.base is None or not isinstance(array.base, np.ndarray)
        return self.legate_runtime.has_attachment(array.data)

    @staticmethod
    def compute_parent_child_mapping(array):
        # We need an algorithm for figuring out how to compute the
        # slice object that was used to generate a child array from
        # a parent array so we can build the same mapping from a
        # logical region to a subregion
        parent_ptr = int(array.base.ctypes.data)
        child_ptr = int(array.ctypes.data)
        assert child_ptr >= parent_ptr
        ptr_diff = child_ptr - parent_ptr
        parent_shape = array.base.shape
        div = (
            reduce(lambda x, y: x * y, parent_shape)
            if len(parent_shape) > 1
            else parent_shape[0]
        )
        div *= array.dtype.itemsize
        offsets = list()
        # Compute the offsets in the parent index
        for n in parent_shape:
            mod = div
            div //= n
            offsets.append((ptr_diff % mod) // div)
        assert div == array.dtype.itemsize
        # Now build the view and dimmap for the parent to create the view
        key = ()
        child_idx = 0
        child_strides = tuple(array.strides)
        parent_strides = tuple(array.base.strides)
        for idx in range(array.base.ndim):
            # Handle the adding and removing dimension cases
            if parent_strides[idx] == 0:
                # This was an added dimension in the parent
                if child_strides[child_idx] == 0:
                    # Kept an added dimension
                    key += (slice(None, None, None),)
                else:
                    # Removed an added dimension
                    key += (slice(None, None, None),)
                child_idx += 1
                continue
            elif child_idx == array.ndim:
                key += (slice(offsets[idx], offsets[idx] + 1, 1),)
                continue
            elif child_strides[child_idx] == 0:
                # Added dimension in the child not in the parent
                while child_strides[child_idx] == 0:
                    key += (np.newaxis,)
                    child_idx += 1
                # Fall through to the base case
            # Stides in the child should always be greater than or equal
            # to the strides in the parent, if they're not, then that
            # must be an added dimension
            start = offsets[idx]
            if child_strides[child_idx] < parent_strides[idx]:
                key += (slice(start, start + 1, 1),)
                # Doesn't count against the child_idx
            else:
                stride = child_strides[child_idx] // parent_strides[idx]
                stop = start + stride * array.shape[child_idx]
                key += (slice(start, stop, stride),)
                child_idx += 1
        assert child_idx <= array.ndim
        if child_idx < array.ndim:
            return None
        else:
            return key

    def find_or_create_array_thunk(
        self, array, stacklevel, share=False, defer=False
    ):
        assert isinstance(array, np.ndarray)
        # We have to be really careful here to handle the case of
        # aliased numpy arrays that are passed in from the application
        # In case of aliasing we need to make sure that they are
        # mapped to the same logical region. The way we handle this
        # is to always create the thunk for the root array and
        # then create sub-thunks that mirror the array views
        if array.base is not None and isinstance(array.base, np.ndarray):
            key = self.compute_parent_child_mapping(array)
            if key is None:
                # This base array wasn't made with a view
                if not share:
                    return self.find_or_create_array_thunk(
                        array.copy(),
                        stacklevel=(stacklevel + 1),
                        share=False,
                        defer=defer,
                    )
                raise NotImplementedError(
                    "cuNumeric does not currently know "
                    + "how to attach to array views that are not affine "
                    + "transforms of their parent array."
                )
            parent_thunk = self.find_or_create_array_thunk(
                array.base,
                stacklevel=(stacklevel + 1),
                share=share,
                defer=defer,
            )
            # Don't store this one in the ptr_to_thunk as we only want to
            # store the root ones
            return parent_thunk.get_item(key, stacklevel=(stacklevel + 1))
        elif array.size == 0:
            # We always store completely empty arrays with eager thunks
            assert not defer
            return EagerArray(self, array)
        # Once it's a normal numpy array we can make it into one of our arrays
        # Check to see if it is a type that we support for doing deferred
        # execution and big enough to be worth off-loading onto Legion
        if self.is_supported_type(array.dtype) and (
            defer
            or not self.is_eager_shape(array.shape)
            or self.has_external_attachment(array)
        ):
            if array.size == 1 and not share:
                # This is a single value array
                result = self.create_scalar(
                    array.data,
                    array.dtype,
                    array.shape,
                    wrap=True,
                )
                # We didn't attach to this so we don't need to save it
                return result
            else:
                # This is not a scalar so make a field
                store = self.legate_context.create_store(
                    array.dtype,
                    shape=array.shape,
                    optimize_scalar=False,
                )
                store.attach_external_allocation(
                    self.legate_context,
                    array.data,
                    share,
                )
                result = DeferredArray(
                    self,
                    store,
                    dtype=array.dtype,
                    numpy_array=array if share else None,
                )
            # If we're doing shadow debug make an EagerArray shadow
            if self.shadow_debug:
                result.shadow = EagerArray(self, array.copy(), shadow=True)
        else:
            assert not defer
            # Make this into an eager evaluated thunk
            result = EagerArray(self, array)
        return result

    def create_empty_thunk(self, shape, dtype, inputs=None):
        # Convert to a tuple type if necessary
        if type(shape) == int:
            shape = (shape,)
        if self.is_supported_type(dtype) and not (
            self.is_eager_shape(shape) and self.are_all_eager_inputs(inputs)
        ):
            store = self.legate_context.create_store(
                dtype, shape=shape, optimize_scalar=True
            )
            result = DeferredArray(self, store, dtype=dtype)
            # If we're doing shadow debug make an EagerArray shadow
            if self.shadow_debug:
                result.shadow = EagerArray(
                    self,
                    np.empty(shape, dtype=dtype),
                    shadow=True,
                )
            return result
        else:
            return EagerArray(self, np.empty(shape, dtype=dtype))

    def create_unbound_thunk(self, dtype):
        store = self.legate_context.create_store(dtype)
        return DeferredArray(self, store, dtype=dtype)

    def is_eager_shape(self, shape):
        volume = calculate_volume(shape)
        # Empty arrays are ALWAYS eager
        if volume == 0:
            return True
        # If we're testing then the answer is always no
        if self.test_mode:
            return False
        # Note the off by 1 case here, technically arrays with size
        # up to LEGATE_MAX_DIM inclusive should be allowed, but we
        # often use an extra dimension for reductions in cuNumeric
        if len(shape) >= LEGATE_MAX_DIM:
            return True
        if len(shape) == 0:
            return self.max_eager_volume > 0
        # See if the volume is large enough
        return volume <= self.max_eager_volume

    @staticmethod
    def are_all_eager_inputs(inputs):
        if inputs is None:
            return True
        for inp in inputs:
            assert isinstance(inp, NumPyThunk)
            if not isinstance(inp, EagerArray):
                return False
        return True

    @staticmethod
    def is_eager_array(array):
        return isinstance(array, EagerArray)

    @staticmethod
    def is_deferred_array(array):
        return isinstance(array, DeferredArray)

    @staticmethod
    def is_lazy_array(array):
        return isinstance(array, LazyArray)

    def to_eager_array(self, array, stacklevel):
        if self.is_eager_array(array):
            return array
        elif self.is_deferred_array(array):
            return EagerArray(self, array.__numpy_array__())
        elif self.is_lazy_array(array):
            raise NotImplementedError("convert lazy array to eager array")
        else:
            raise RuntimeError("invalid array type")

    def to_deferred_array(self, array, stacklevel):
        if self.is_deferred_array(array):
            return array
        elif self.is_eager_array(array):
            return array.to_deferred_array(stacklevel=(stacklevel + 1))
        elif self.is_lazy_array(array):
            raise NotImplementedError("convert lazy array to deferred array")
        else:
            raise RuntimeError("invalid array type")

    def to_lazy_array(self, array, stacklevel):
        if self.is_lazy_array(array):
            return array
        elif self.is_deferred_array(array):
            raise NotImplementedError("convert deferred array to lazy array")
        elif self.is_eager_array(array):
            raise NotImplementedError("convert eager array to lazy array")
        else:
            raise RuntimeError("invalid array type")

    def check_shadow(self, thunk, op):
        assert thunk.shadow is not None
        # Check the kind of this array and see if we should use allclose or
        # array_equal
        cunumeric_result = thunk.__numpy_array__()
        numpy_result = thunk.shadow.__numpy_array__()

        if thunk.dtype.kind == "f":
            passed = np.allclose(cunumeric_result, numpy_result)
        else:
            passed = np.array_equal(cunumeric_result, numpy_result)
        if not passed:
            print("===== cuNumeric =====")
            print(cunumeric_result)
            print("===== NumPy =====")
            print(numpy_result)
            raise RuntimeError(f"Shadow array check failed for {op}")


runtime = Runtime(cunumeric_context)<|MERGE_RESOLUTION|>--- conflicted
+++ resolved
@@ -23,19 +23,7 @@
 import numpy as np
 
 import legate.core.types as ty
-<<<<<<< HEAD
 from legate.core import LEGATE_MAX_DIM, AffineTransform, legion
-=======
-from legate.core import (
-    LEGATE_MAX_DIM,
-    AffineTransform,
-    FieldID,
-    Future,
-    FutureMap,
-    Region,
-    legion,
-)
->>>>>>> d6d997a2
 from legate.core.runtime import RegionField
 
 from .config import *  # noqa F403
