--- conflicted
+++ resolved
@@ -33,16 +33,10 @@
     cast,
 )
 
-<<<<<<< HEAD
-=======
-import numpy as np
-from numpy.core.numeric import normalize_axis_tuple  # type: ignore
-from typing_extensions import ParamSpec
-
->>>>>>> e5fc3cf1
 import legate.core.types as ty
 import numpy as np
 from legate.core import Future, ReductionOp, Store
+from numpy.core.numeric import normalize_axis_tuple  # type: ignore
 from typing_extensions import ParamSpec
 
 from .config import (
