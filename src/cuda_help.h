--- conflicted
+++ resolved
@@ -14,8 +14,7 @@
  *
  */
 
-#ifndef __CUDA_HELP_H__
-#define __CUDA_HELP_H__
+#pragma once
 
 #include "legate.h"
 #include <cublas_v2.h>
@@ -53,138 +52,6 @@
   }
 }
 
-<<<<<<< HEAD
-=======
-__host__ inline void raster_2d_reduction(
-  dim3& blocks, dim3& threads, const Legion::Rect<2> rect, const int axis, const void* func)
-{
-  if (axis == 0) {
-    // Put as many threads as possible on the non-collapsing dimension
-    const size_t non_collapse_size = (rect.hi[1] - rect.lo[1]) + 1;
-    // Transpose thread dimensions for warp goodness
-    threads.x = MIN(non_collapse_size, THREADS_PER_BLOCK);
-    if (threads.x < THREADS_PER_BLOCK)
-      threads.y = MIN((rect.hi[0] - rect.lo[0]) + 1, THREADS_PER_BLOCK / threads.x);
-  } else {
-    // Put at least 32 threads on the last dimension since
-    // we still want warp coalescing for bandwidth reasons
-    // Transpose thread dimensions for warp goodness
-    threads.x = MIN((rect.hi[1] - rect.lo[1]) + 1, 32);
-    if (threads.x < THREADS_PER_BLOCK)
-      threads.y = MIN((rect.hi[0] - rect.lo[0]) + 1, THREADS_PER_BLOCK / threads.x);
-  }
-  // Have number of threads per block, figure out how many CTAs we can fit
-  // on the GPU to make sure we fill it up, but we want the minimum number
-  // fill it up so we can walk as long as possible
-  int num_ctas = 0;
-  cudaOccupancyMaxActiveBlocksPerMultiprocessor(&num_ctas, func, threads.x * threads.y, 0);
-  if (axis == 0) {
-    // Transpose CTA dimensions for consistency too
-    // Strip CTAs across the non-collapsing dimension first
-    blocks.x = ((rect.hi[1] - rect.lo[1]) + threads.x) / threads.x;
-    // If we didn't get enough CTAs that way, fill them as little as
-    // possible along the collapsing dimension
-    if (blocks.x < num_ctas) {
-      blocks.y = MIN((num_ctas + blocks.x - 1) / blocks.x,
-                     ((rect.hi[0] - rect.lo[0]) + threads.y) / threads.y);
-      // Handle CUDA boundary problem
-      while (blocks.y > 65536) {
-        assert((blocks.y % 2) == 0);
-        blocks.y /= 2;
-        blocks.z *= 2;
-      }
-    }
-  } else {
-    // Transpose CTA dimensions for consistency too
-    // Strip CTAs across the non-collapsing dimension first
-    blocks.y = ((rect.hi[0] - rect.lo[0]) + threads.y) / threads.y;
-    // If we didn't get enough CTAs that way, fill them as little as
-    // possible along the collapsing dimension
-    if (blocks.y < num_ctas)
-      blocks.x = MIN((num_ctas + blocks.y - 1) / blocks.y,
-                     ((rect.hi[1] - rect.lo[1]) + threads.x) / threads.x);
-    // Handle CUDA boundary problem
-    while (blocks.y > 65536) {
-      assert((blocks.y % 2) == 0);
-      blocks.y /= 2;
-      blocks.z *= 2;
-    }
-  }
-}
-
-__host__ inline void raster_3d_reduction(
-  dim3& blocks, dim3& threads, const Legion::Rect<3> rect, const int axis, const void* func)
-{
-  // Transpose thread dimensions for warp goodness
-  size_t remainder_threads = THREADS_PER_BLOCK;
-  if (axis == 0) {
-    threads.x = MIN(rect.hi[2] - rect.lo[2] + 1, remainder_threads);
-    remainder_threads /= threads.x;
-    if (remainder_threads > 1) {
-      threads.y = MIN(rect.hi[1] - rect.lo[1] + 1, remainder_threads);
-      remainder_threads /= threads.y;
-      if (remainder_threads > 1) {
-        threads.z = MIN(rect.hi[0] - rect.lo[0] + 1, remainder_threads);
-      }
-    }
-  } else if (axis == 1) {
-    threads.x = MIN(rect.hi[2] - rect.lo[2] + 1, remainder_threads);
-    remainder_threads /= threads.x;
-    if (remainder_threads > 1) {
-      threads.z = MIN(rect.hi[0] - rect.lo[0] + 1, remainder_threads);
-      remainder_threads /= threads.z;
-      if (remainder_threads > 1) {
-        threads.y = MIN(rect.hi[1] - rect.lo[1] + 1, remainder_threads);
-      }
-    }
-  } else {
-    assert(axis == 2);
-    // Put at least 32 threads on the last dimension since we still
-    // want warp coalescing for bandwidth reasons
-    threads.x = MIN(rect.hi[2] - rect.lo[2] + 1, 32);
-    remainder_threads /= threads.x;
-    if (remainder_threads > 1) {
-      threads.y = MIN(rect.hi[1] - rect.lo[1] + 1, remainder_threads);
-      remainder_threads /= threads.y;
-      if (remainder_threads > 1) {
-        threads.z = MIN(rect.hi[0] - rect.lo[0] + 1, remainder_threads);
-      }
-    }
-  }
-  // Have number of threads per block, figure out how many CTAs we can fit
-  // on the GPU to make sure we fill it up, but we want the minimum number
-  // fill it up so we can walk as long as possible
-  int num_ctas = 0;
-  cudaOccupancyMaxActiveBlocksPerMultiprocessor(
-    &num_ctas, func, threads.x * threads.y * threads.z, 0);
-  if (axis == 0) {
-    // Transpose CTA dimensions for consistency too
-    blocks.y = ((rect.hi[1] - rect.lo[1]) + threads.y) / threads.y;
-    blocks.x = ((rect.hi[2] - rect.lo[2]) + threads.x) / threads.x;
-    if ((blocks.x * blocks.y) < num_ctas)
-      blocks.z = MIN((num_ctas + (blocks.x * blocks.y) - 1) / (blocks.x * blocks.y),
-                     ((rect.hi[0] - rect.lo[0]) + threads.z) / threads.z);
-  } else if (axis == 1) {
-    blocks.z = ((rect.hi[0] - rect.lo[0]) + threads.z) / threads.z;
-    blocks.x = ((rect.hi[2] - rect.lo[2]) + threads.x) / threads.x;
-    if ((blocks.x * blocks.z) < num_ctas)
-      blocks.y = MIN((num_ctas + (blocks.x * blocks.z) - 1) / (blocks.x * blocks.z),
-                     ((rect.hi[1] - rect.lo[1]) + threads.y) / threads.y);
-  } else {
-    blocks.z = ((rect.hi[0] - rect.lo[0]) + threads.z) / threads.z;
-    blocks.y = ((rect.hi[1] - rect.lo[1]) + threads.y) / threads.y;
-    if ((blocks.y * blocks.z) < num_ctas)
-      blocks.x = MIN((num_ctas + (blocks.y * blocks.z) - 1) / (blocks.y * blocks.z),
-                     ((rect.hi[2] - rect.lo[2]) + threads.x) / threads.x);
-  }
-  // CUDA boundary checks in case we hit them
-  // TODO: if we hit one of these assertions fix them in a way
-  // similar to what we did for 2D cases above
-  assert(blocks.y <= 65536);
-  assert(blocks.z <= 65536);
-}
-
->>>>>>> 896f4fd9
 template <typename T>
 __device__ __forceinline__ T shuffle(unsigned mask, T var, int laneMask, int width)
 {
@@ -280,6 +147,4 @@
 }
 
 }  // namespace numpy
-}  // namespace legate
-
-#endif  // __CUDA_HELP_H__+}  // namespace legate